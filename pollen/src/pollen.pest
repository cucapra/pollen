WHITESPACE = _{ " " | "\t" | NEWLINE }
COMMENT = _{ ("//" ~ (!NEWLINE ~ ANY)* ~ (NEWLINE | EOI)) 
            | "/*" ~ (!"*/" ~ ANY)* ~ "*/" }

// Excludes type keywords
// keywords = _{ "if" | "elif" | "else" | "for" | "in" | "while" }

/* ----- Program ----- */
file = { 
    SOI
    ~ imports
    ~ func_defs
    ~ EOI
}
    imports = { import* }
    func_defs = { func_def+ }

/* ----- Import ----- */
import = _{ import_as | import_from }

import_as = { "import" ~ filename ~ ("as" ~ identifier)? ~ ";" }
import_from = { "from" ~ filename ~ "import" ~ func_as_id ~ ("," ~ func_as_id)* ~ ";"}
    func_as_id = { identifier ~ ("as" ~ identifier)? }

// TODO: Probably make this less permissible
filename = @{ (!(WHITESPACE | ";") ~ ANY)+ }

/* ----- Types ----- */
// Types that do not contain fields or method calls

atomic_typ = { "int" | "bool" | "char" | "Path" | "Segment" | "Step" | "Edge" 
            | "Base" | "String" | "Strand" }

// TODO: allow larger tuples
tuple_typ = { "(" ~ atomic_typ ~ ("*" ~ atomic_typ)/*+*/ ~ ")" }

set_typ = { "Set<" ~ typ ~ ">" }

// String and Strand are not atomic types because they cannot be part of tuples
typ = _{ atomic_typ | set_typ | tuple_typ /* | typ ~ ( "[]"* ) */ }

/* Record types are not included because the user will never 
    need to explicitly define one */


/* ----- Literals ----- */
integer_lit = @{ ("+" | "-")? ~ ASCII_DIGIT+ }
bool_lit = _{ true_lit | false_lit }
    true_lit = { "true" }
    false_lit = { "false" }

single_quote = _{ "'" }
double_quote = _{ "\"" }
backslack = _{ "\\" }

backspace_chars = _{ back_backslash | back_tab | back_newline | back_single_quote 
                    | back_double_quote }
    back_backslash = { "\\\\" }
    back_tab = { "\\t" }
    back_newline = { "\\n" }
    back_single_quote = @{ "\\" ~ single_quote }
    back_double_quote = @{ "\\" ~ double_quote }

normal_char = { !backslack ~ ANY }

char = _{ backspace_chars | normal_char }
char_lit = ${ (single_quote ~ (!single_quote ~ char) ~ single_quote) }
string_lit = ${ double_quote ~ (!double_quote ~ char)* ~ double_quote }
// TODO: Try to find a way to use string_lit and strand_lit via precedence?

// array_lit = { "[" ~ expr? ~ ("," ~ expr)* ~ "]" }
record_lit = { typ ~ "{" ~
                identifier ~ ":" ~ expr  ~ 
                ("," ~ identifier ~ ":" ~ expr)* ~ "}"
             }
<<<<<<< HEAD
record_update_lit = { "{" ~ expr ~ "with" ~
=======
record_update_lit = { "{" ~ identifier ~ "with" ~
>>>>>>> a96d301b
                identifier ~ ":" ~ expr  ~ 
                ("," ~ identifier ~ ":" ~ expr)* ~ "}"
             }
tuple_lit = { "(" ~ expr ~ "," ~ expr ~ ")" }

literal = _{ integer_lit | bool_lit | char_lit | string_lit 
            | record_lit | record_update_lit | tuple_lit }


/* ----- Expressions ----- */

identifier = @{ ASCII_ALPHA ~ (ASCII_ALPHANUMERIC | "_" | "-" | "'" )* }

binop = _{ add | sub | mult | div | modulo | geq | leq | lt | gt | eq | neq |
          and | or | field_access }
    add = { "+" }
    sub = { "-" }
    mult = { "*" }
    div = { "/" }
    modulo = { "%" }
    geq = { "<=" }
    leq = { ">=" }
    lt = { "<" }
    gt = { ">" }
    eq = { "==" }
    neq = { "!=" }
    and = { "&&" }
    or = { "||" }
    field_access = { "." }


// unary operator(s)
prefix = _{ not }
    not = { "!" }

call_begin = { "(" }
<<<<<<< HEAD
=======

//array_access = { identifier ~ "[" ~ expr ~ "]"}
>>>>>>> a96d301b

obj_initialize = { typ ~ "()" }
call_args = { "(" ~ (expr ~ ("," ~ expr)*)? ~ ")" }
func_call = { identifier ~ call_args }

<<<<<<< HEAD
term = _{ literal | obj_initialize | func_call | identifier 
          | "(" ~ expr ~ ")" | "[" ~ expr ~ "]" }
=======
term = _{ literal | obj_initialize | func_call | identifier | "(" ~ expr ~ ")" | "[" ~ expr ~ "]" }
>>>>>>> a96d301b

expr = { prefix* ~ term ~ (binop ~ prefix* ~ term ) * }


/* ----- Statements ---- */
decl = { identifier ~ ":" ~ typ ~ ("=" ~ expr)? ~ ";"}
graph_decl = { "graph" ~ identifier ~ ";" }
parset_decl = { "parset" ~ identifier ~ "[" ~ typ ~ ("," ~ identifier)? ~ "]" ~ ";"}

assign = { identifier ~ "=" ~ expr ~ ";" }
// assign = { (((identifier | array_access | record_access) ~ ("=" | "+=") ~ expr) | (identifier ~ "++")) ~ ";"}

block = { "{" ~ stmt+ ~ "}" }

// Control Flow
if_stmt = { "if" ~ expr ~ block ~ ("elif" ~ expr ~ block)* ~ ("else" ~ block)? }
while_stmt = { "while" ~ expr ~ block }
for_stmt = { "for" ~ identifier ~ "in" ~ expr ~ block }

// Function call
call_stmt = { expr ~ ";" }

// Emit statements
emit_to = { "emit" ~ expr ~ "to" ~ identifier ~ ";" }

stmt = { decl | graph_decl | parset_decl | assign | block 
        | if_stmt | while_stmt | for_stmt | emit_to | call_stmt }

func_def = { "def" ~ identifier ~ 
             func_def_args ~
             ret_typ ~
             func_body
           }
    func_def_args = { "(" ~ (identifier ~ ":" ~ typ ~ ("," ~ identifier ~ ":" ~ typ)*)? ~ ")" }
    ret_typ = { ("->" ~ typ)? }
    // function definitions must contain at least one statement or return
    func_body = { "{" ~ stmt* ~ ret? ~ "}" }
        ret = { "return" ~ expr ~ ";" }<|MERGE_RESOLUTION|>--- conflicted
+++ resolved
@@ -73,11 +73,7 @@
                 identifier ~ ":" ~ expr  ~ 
                 ("," ~ identifier ~ ":" ~ expr)* ~ "}"
              }
-<<<<<<< HEAD
 record_update_lit = { "{" ~ expr ~ "with" ~
-=======
-record_update_lit = { "{" ~ identifier ~ "with" ~
->>>>>>> a96d301b
                 identifier ~ ":" ~ expr  ~ 
                 ("," ~ identifier ~ ":" ~ expr)* ~ "}"
              }
@@ -114,22 +110,12 @@
     not = { "!" }
 
 call_begin = { "(" }
-<<<<<<< HEAD
-=======
-
-//array_access = { identifier ~ "[" ~ expr ~ "]"}
->>>>>>> a96d301b
 
 obj_initialize = { typ ~ "()" }
 call_args = { "(" ~ (expr ~ ("," ~ expr)*)? ~ ")" }
 func_call = { identifier ~ call_args }
 
-<<<<<<< HEAD
-term = _{ literal | obj_initialize | func_call | identifier 
-          | "(" ~ expr ~ ")" | "[" ~ expr ~ "]" }
-=======
 term = _{ literal | obj_initialize | func_call | identifier | "(" ~ expr ~ ")" | "[" ~ expr ~ "]" }
->>>>>>> a96d301b
 
 expr = { prefix* ~ term ~ (binop ~ prefix* ~ term ) * }
 
