'''
Combines the commandline interface for calyx_depth.py and parse_data.py. Run ./main.py -h for more info.
'''

import argparse
import json
import os.path
import subprocess
import tempfile
import warnings

import pollen.depth.calyx_depth as depth
<<<<<<< HEAD
import pollen.depth.parse_data
=======
import pollen.depth.parse_data as parse_data
>>>>>>> 88f39756
from pollen.argparse_custom import store_const_and_arg

def config_parser(parser):

    depth.config_parser(parser)    

    parser.add_argument(
        '-a',
        '--auto-size',
        nargs='?',
        const='d',
<<<<<<< HEAD
        help='Provide an odgi file that will be used to calculate the hardware dimensions. If the flag is set with no argument, the argument of --parse-data or --run will be used instead. Specified hardware dimensions take precedence.'
=======
        help='Provide an odgi file that will be used to calculate the hardware dimensions. If the flag is set with no argument, the argument of --parse-data or --run is used instead. Specified hardware dimensions take precedence.'
>>>>>>> 88f39756
    )

    parser.set_defaults(action='gen')
    parser.add_argument(
        '-g',
        '--gen',
        dest='action',
        action='store_const',
        const='gen',
        help='Generate an accelerator. Should not be used with --run or --parse-data.'
    )
    parser.add_argument(
        '-r',
        '--run',
        dest='action',
        action=store_const_and_arg,
        const='run',
        default='gen',
        help='Run node depth on the given .og or .data file. Outputs the node depth table. Should not be used with --gen or --parse-data.'
    )
    parser.add_argument(
        '-d',
        '--parse-data',
        dest='action',
        action=store_const_and_arg,
        const='parse',
        default='gen',
<<<<<<< HEAD
        help='Parse a .og --file to accelerator input. Should not be used with --gen or --run.'
=======
        help='Parse the .og file to accelerator input. Should not be used with --gen or --run.'
>>>>>>> 88f39756
    )
    
    parser.add_argument(
        '-s',
        '--subset-paths',
        help='Should only be used if the --run or --parse-data flag is set. Specifies a\
 subset of paths whose node depth to compute.'
    )
    
    parser.add_argument(
        '-x',
        '--accelerator',
        help='Specify a node depth accelerator to run. Should only be set if the --run flag is set.'
    )
    parser.add_argument(
        '--pr',
        action='store_true',
        help='Print profiling info. Passes the -pr flag to fud if --run is set.'
    )

    parser.add_argument(
        '--tmp-dir',
        help='Specify a directory to store temporary files in. The files will not be deleted at the end of execution.'
    )

    
def run_accel(args, tmp_dir_name):
    """
    Run the node depth accelerator
    """

    # Data parser
    parser = argparse.ArgumentParser()
    parse_data.config_parser(parser) 
<<<<<<< HEAD
=======

    filename=args.run
>>>>>>> 88f39756
    
    # Parse the data file if necessary
    filename = arg.run
    out_file = args.out
    basename = os.path.basename(filename)
    base, ext = os.path.splitext(basename)

    if ext == '.data':
        if args.auto_size == 'd':
            warnings.warn('Cannot infer dimensions from .data file.',
                          SyntaxWarning)
        data_file = filename
    else:
        data_file = f'{tmp_dir_name}/{base}.data'
        new_args = [filename, '--out', data_file]
        parser.parse_args(new_args, namespace=args)
        parse_data.run(args)

    # Generate the accelerator if necessary
    if args.accelerator:
        futil_file = args.accelerator
    else:
        futil_file = f'{tmp_dir_name}/{base}.futil'
        new_args = [filename, '--out', futil_file]
        if args.auto_size == 'd':
            new_args.extend(['-a', filename])
        parser.parse_args(new_args, namespace=args)
        depth.run(args)

    # Compute the node depth
    cmd = ['fud', 'e', futil_file, '--to', 'interpreter-out',
           '-s', 'verilog.data', data_file]
    if args.pr:
        cmd.append('-pr')
        calyx_out = subprocess.run(cmd, capture_output=True, text=True)
        output = calyx_out.stdout
    else:
        calyx_out = subprocess.run(cmd, capture_output=True, text=True)
        # Convert calyx output to a node depth table
        calyx_out = json.loads(calyx_out.stdout)
        output = parse_data.from_calyx(calyx_out, True) # ndt

    # Output the ndt
    if out_file:
        with open(out_file, 'w') as out_file:
            out_file.write(output)
    else:
        print(output)
            

def run(args):

    if args.action == 'gen': # Generate an accelerator
        if args.subset_paths or args.accelerator or args.pr:
            warnings.warn('--subset-paths, --accelerator, and --pr will be ignored if action is gen.', SyntaxWarning)
        if args.auto_size == 'd':
            raise Exception('When action is gen, -a <file> must be specified.')
        depth.run(args)
    
    elif args.action == 'parse': # Generate a data file
        if args.accelerator or args.pr:
            warnings.warn('--accelerator and --pr will be ignored if action is not run.', SyntaxWarning)

        parser = argparse.ArgumentParser()
        parse_data.config_parser(parser)
<<<<<<< HEAD
        parser.parse_args([args.parse_args], namespace=args) # Set defaults for all arguments
=======
        parser.parse_args([args.parse_data], namespace=args) # Set defaults for all arguments
>>>>>>> 88f39756
        parse_data.run(args)
        
    elif args.action == 'run': # Run the accelerator

        if args.tmp_dir:
            with open(args.tmp_dir, 'w') as tmp_dir_name:
                run_accel(args, tmp_dir_name)
        else:
            with tempfile.TemporaryDirectory() as tmp_dir_name:
                run_accel(args, tmp_dir_name)
            
        
def main():
    parser = argparse.ArgumentParser(conflict_handler='resolve')
    
    config_parser(parser)

    args = parser.parse_args()
    run(args)

    
if __name__ == '__main__':
    main()<|MERGE_RESOLUTION|>--- conflicted
+++ resolved
@@ -10,11 +10,7 @@
 import warnings
 
 import pollen.depth.calyx_depth as depth
-<<<<<<< HEAD
-import pollen.depth.parse_data
-=======
 import pollen.depth.parse_data as parse_data
->>>>>>> 88f39756
 from pollen.argparse_custom import store_const_and_arg
 
 def config_parser(parser):
@@ -26,11 +22,7 @@
         '--auto-size',
         nargs='?',
         const='d',
-<<<<<<< HEAD
-        help='Provide an odgi file that will be used to calculate the hardware dimensions. If the flag is set with no argument, the argument of --parse-data or --run will be used instead. Specified hardware dimensions take precedence.'
-=======
         help='Provide an odgi file that will be used to calculate the hardware dimensions. If the flag is set with no argument, the argument of --parse-data or --run is used instead. Specified hardware dimensions take precedence.'
->>>>>>> 88f39756
     )
 
     parser.set_defaults(action='gen')
@@ -58,11 +50,7 @@
         action=store_const_and_arg,
         const='parse',
         default='gen',
-<<<<<<< HEAD
-        help='Parse a .og --file to accelerator input. Should not be used with --gen or --run.'
-=======
         help='Parse the .og file to accelerator input. Should not be used with --gen or --run.'
->>>>>>> 88f39756
     )
     
     parser.add_argument(
@@ -97,11 +85,8 @@
     # Data parser
     parser = argparse.ArgumentParser()
     parse_data.config_parser(parser) 
-<<<<<<< HEAD
-=======
 
     filename=args.run
->>>>>>> 88f39756
     
     # Parse the data file if necessary
     filename = arg.run
@@ -167,11 +152,7 @@
 
         parser = argparse.ArgumentParser()
         parse_data.config_parser(parser)
-<<<<<<< HEAD
-        parser.parse_args([args.parse_args], namespace=args) # Set defaults for all arguments
-=======
         parser.parse_args([args.parse_data], namespace=args) # Set defaults for all arguments
->>>>>>> 88f39756
         parse_data.run(args)
         
     elif args.action == 'run': # Run the accelerator
