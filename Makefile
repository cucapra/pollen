--- conflicted
+++ resolved
@@ -47,7 +47,6 @@
 test-slow-flip: og
 	-turnt --save --env flip_oracle test/*.og
 	turnt --env flip_test test/*.gfa
-<<<<<<< HEAD
 
 test-slow-matrix: og
 	-turnt --save --env matrix_oracle test/*.og
@@ -57,9 +56,6 @@
 	test/perturb.sh
 	-turnt -v --save --env validate_oracle test/*.gfa
 	turnt -v --env validate_test test/*.gfa
-
-=======
->>>>>>> 38cc2c8a
 
 clean:
 	rm -rf $(TEST_FILES:%=%.*)
