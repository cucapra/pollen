--- conflicted
+++ resolved
@@ -19,12 +19,7 @@
 	-turnt --save --env baseline $(DEPTH_OG_FILES)
 	turnt $(DEPTH_OG_FILES)
 
-<<<<<<< HEAD
-test-slow-odgi: og test-slow-chop test-slow-crush test-slow-degree test-slow-depth test-slow-emit test-slow-matrix test-slow-validate
-=======
-test-slow-odgi: og test-slow-chop test-slow-crush test-slow-degree test-slow-depth test-slow-emit test-slow-flatten
-# to add: test-slow-flip
->>>>>>> c69e911f
+test-slow-odgi: og test-slow-chop test-slow-crush test-slow-degree test-slow-depth test-slow-emit test-slow-flatten test-slow-matrix test-slow-validate
 
 test-slow-chop: og
 	-turnt --save --env chop_oracle test/*.og
@@ -50,7 +45,6 @@
 	-turnt --save --env flip_oracle test/*.og
 	turnt --env flip_test test/*.gfa
 
-<<<<<<< HEAD
 test-slow-matrix: og
 	-turnt --save --env matrix_oracle test/*.og
 	turnt --diff -v --env matrix_test test/*.gfa
@@ -59,7 +53,7 @@
 	test/perturb.sh
 	-turnt -v --save --env validate_oracle test/*.gfa
 	turnt -v --env validate_test test/*.gfa
-=======
+
 test-slow-flatten: og
 	-turnt --save --env flatten_oracle test/*.og
 	turnt --env flatten_test test/*.gfa
@@ -68,8 +62,6 @@
 	-turnt -v --env inject_setup test/*.gfa
 	# -turnt --save --env inject_oracle test/*.og
 	# turnt --env inject_test test/*.gfa
-
->>>>>>> c69e911f
 
 clean:
 	rm -rf $(TEST_FILES:%=%.*)
