--- conflicted
+++ resolved
@@ -19,11 +19,7 @@
 	-turnt --save --env baseline $(DEPTH_OG_FILES)
 	turnt $(DEPTH_OG_FILES)
 
-<<<<<<< HEAD
-test-slow-odgi: og test-slow-chop test-slow-crush test-slow-degree test-slow-depth test-slow-emit test-slow-flatten test-slow-matrix test-slow-validate
-=======
-test-slow-odgi: og test-slow-chop test-slow-crush test-slow-degree test-slow-depth test-slow-emit test-slow-flatten test-slow-overlap
->>>>>>> 5bb85064
+test-slow-odgi: og test-slow-chop test-slow-crush test-slow-degree test-slow-depth test-slow-emit test-slow-flatten test-slow-matrix test-slow-overlap test-slow-validate
 
 test-slow-chop: og
 	-turnt --save --env chop_oracle test/*.og
@@ -67,15 +63,11 @@
 	# -turnt --save --env inject_oracle test/*.og
 	# turnt --env inject_test test/*.gfa
 
-<<<<<<< HEAD
-=======
 test-slow-overlap: og
 	-turnt --save --env overlap_setup test/*.gfa
 	-turnt --save --env overlap_oracle test/*.og
 	turnt -v --diff --env overlap_test test/*.gfa
 
-
->>>>>>> 5bb85064
 clean:
 	rm -rf $(TEST_FILES:%=%.*)
 	rm -rf $(TEST_FILES:%=test/%.*)
