TEST_FILES := t k note5 overlap q.chop DRB1-3123 LPA
BASIC_TESTS := ex1 ex2
OG_FILES := $(BASIC_TESTS:%=test/basic/%.og) $(TEST_FILES:%=test/%.og)
DEPTH_OG_FILES := $(OG_FILES:test/%.og=test/depth/%.og)
GFA_URL := https://raw.githubusercontent.com/pangenome/odgi/ebc493f2622f49f1e67c63c1935d68967cd16d85/test
GFA_ZIP_URL := https://s3-us-west-2.amazonaws.com/human-pangenomics/pangenomes/scratch/2021_05_06_pggb/gfas/chr8.pan.gfa.gz

.PHONY: fetch og test clean test-all
fetch: $(TEST_FILES:%=test/%.gfa)

og: $(OG_FILES)

test: og test-depth

test-depth: og
	-turnt --save --env baseline test/depth/subset-paths/*.txt
	turnt test/depth/subset-paths/*.txt

	-turnt --save --env baseline $(DEPTH_OG_FILES)
	turnt $(DEPTH_OG_FILES)

test-slow-odgi: og test-slow-chop test-slow-crush test-slow-degree test-slow-depth test-slow-emit test-slow-flatten test-slow-overlap

test-slow-chop: og
	-turnt --save --env chop_oracle test/*.og
	turnt --env chop_test test/*.gfa

test-slow-crush: og
	-turnt --save --env crush_oracle test/*.og
	turnt --env crush_test test/*.gfa

test-slow-degree: og
	-turnt --save --env degree_oracle test/*.og
	turnt --env degree_test test/*.gfa

test-slow-depth: og
	-turnt --save --env depth_oracle test/*.og
	turnt --env depth_test test/*.gfa

test-slow-emit: og
	-turnt --save --env emit_oracle test/*.og
	turnt --env emit_test test/*.gfa

test-slow-flip: og
	-turnt --save --env flip_oracle test/*.og
	turnt --env flip_test test/*.gfa

test-slow-flatten: og
	-turnt --save --env flatten_oracle test/*.og
	turnt --env flatten_test test/*.gfa

test-slow-inject: og
	-turnt -v --env inject_setup test/*.gfa
	# -turnt --save --env inject_oracle test/*.og
	# turnt --env inject_test test/*.gfa

<<<<<<< HEAD

test-slow-overlap: og
	-turnt --save --env overlap_setup test/*.gfa
	-turnt --save --env overlap_oracle test/*.og
	turnt --diff --env overlap_test test/*.gfa
=======
test-slow-overlap: og
	-turnt --save --env overlap_setup test/*.gfa
	-turnt --save --env overlap_oracle test/*.og
	turnt -v --diff --env overlap_test test/*.gfa
>>>>>>> 5d58f742


clean:
	rm -rf $(TEST_FILES:%=%.*)
	rm -rf $(TEST_FILES:%=test/%.*)

	rm -rf test/basic/*.og

	rm -rf test/temp.*
	rm -rf test/*.paths
	rm -rf test/depth/*.out
	rm -rf test/depth/basic/*.out
	rm -rf test/depth/subset-paths/*.out

test/chr8.pan.gfa:
	curl -Lo ./test/chr8.pan.gfa.gz $(GFA_ZIP_URL)
	gunzip ./test/chr8.pan.gfa.gz

test/%.gfa:
	curl -Lo ./$@ $(GFA_URL)/$*.gfa

%.og: %.gfa
	odgi build -g $^ -o $@<|MERGE_RESOLUTION|>--- conflicted
+++ resolved
@@ -54,18 +54,10 @@
 	# -turnt --save --env inject_oracle test/*.og
 	# turnt --env inject_test test/*.gfa
 
-<<<<<<< HEAD
-
-test-slow-overlap: og
-	-turnt --save --env overlap_setup test/*.gfa
-	-turnt --save --env overlap_oracle test/*.og
-	turnt --diff --env overlap_test test/*.gfa
-=======
 test-slow-overlap: og
 	-turnt --save --env overlap_setup test/*.gfa
 	-turnt --save --env overlap_oracle test/*.og
 	turnt -v --diff --env overlap_test test/*.gfa
->>>>>>> 5d58f742
 
 
 clean:
