--- conflicted
+++ resolved
@@ -187,7 +187,6 @@
 
 [envs.flatgfa_chop]
 command = "../flatgfa/target/debug/fgfa -I {filename} chop -l -c 3 | slow_odgi norm"
-<<<<<<< HEAD
 output.chop = "-"
 
 [envs.odgi_extract]
@@ -197,7 +196,4 @@
 
 [envs.flatgfa_extract]
 command = "../flatgfa/target/debug/fgfa -I {filename} extract -n 3 -c 3 | slow_odgi norm"
-output.extract = "-"
-=======
-output.chop = "-"
->>>>>>> ccf19116
+output.extract = "-"