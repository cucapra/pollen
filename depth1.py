--- conflicted
+++ resolved
@@ -12,15 +12,9 @@
                 depth_map[name] += 1
             else:
                 depth_map[name] = 1
-<<<<<<< HEAD
+
     sorted_node_depths = sorted(depth_map.items())
     return sorted_node_depths
-=======
-    sorted_depth_items = sorted(depth_map.items())
-
-    for pair in sorted_depth_items:
-        print(str(pair[0]) + " " +str(pair[1]), end='\n')
->>>>>>> aa499c25
 
 if __name__ == '__main__':
     sorted_node_depths = depth(sys.argv[1])
