--- conflicted
+++ resolved
@@ -102,25 +102,18 @@
 
     name: str
     seq: Strand
-<<<<<<< HEAD
 
     @classmethod
     def parse_inner(cls, name: str, seq: str) -> "Segment":
         """Parse a GFA segment, assuming that the name and sequence
         have already been extracted."""
         return Segment(name, Strand.parse(seq))
-=======
->>>>>>> 62b336aa
 
     @classmethod
     def parse(cls, fields: List[str]) -> "Segment":
         """Parse a GFA segment."""
         _, name, seq = fields[:3]
-<<<<<<< HEAD
         return cls.parse_inner(name, seq)
-=======
-        return Segment(name, Strand.parse(seq))
->>>>>>> 62b336aa
 
     def revcomp(self) -> "Segment":
         """Returns the reverse complement of this segment."""
