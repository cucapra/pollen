--- conflicted
+++ resolved
@@ -48,13 +48,8 @@
 
 if __name__ == "__main__":
     if len(sys.argv) > 1 and sys.argv[1].endswith(".gfa"):
-<<<<<<< HEAD
         graph = mygfa.Graph.parse(open(sys.argv[1], 'r'))
         odginame = f"{sys.argv[1][:-4]}.og"
-=======
-        graph = mygfa.Graph.parse(open(sys.argv[1], "r"))
-        odginame = sys.argv[1][:-4] + ".og"
->>>>>>> b38e0d2d
         print(f">{odginame}")
         # TODO: this is a bit harcoded for files living in test/file.gfa
         # Would be nice to neaten this up and make it less brittle.
