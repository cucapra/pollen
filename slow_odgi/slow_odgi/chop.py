--- conflicted
+++ resolved
@@ -31,20 +31,11 @@
 
     for segment in graph.segments.values():
         chopped_segs = {}
-<<<<<<< HEAD
-        seq = segment.seq
-        chopped_seqs = seq.chop(choplength)
-        seg_count_start = seg_count
-        for chopped_seg in chopped_seqs:  # Going from seqs to segs.
-            seg_name = str(seg_count)
-            chopped_segs[seg_name] = mygfa.Segment(seg_name, chopped_seg)
-=======
         chopped_seqs = segment.seq.chop(choplength)
         seg_count_start = seg_count
         for chopped_seq in chopped_seqs:  # Going from seqs to segs.
             seg_name = str(seg_count)
             chopped_segs[seg_name] = mygfa.Segment(seg_name, chopped_seq)
->>>>>>> 62b336aa
             seg_count += 1
         legend[segment.name] = (seg_count_start, seg_count)
         new_segs = new_segs | chopped_segs
