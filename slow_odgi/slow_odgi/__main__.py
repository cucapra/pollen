import argparse
import sys
from . import (
    chop,
    crush,
    degree,
    depth,
    flatten,
    flip,
    inject,
    matrix,
    mkjson,
    mygfa,
    overlap,
    paths,
    validate,
)


def parse_args():
    """Parse command line arguments and run the appropriate subcommand."""
    parser = argparse.ArgumentParser()

    subparsers = parser.add_subparsers(
        title="slow-odgi commands", metavar="COMMAND", dest="command"
    )

    chop_parser = subparsers.add_parser(
        "chop",
        help="Shortens segments' sequences to a given maximum length.",
    )
    chop_parser.add_argument(
        "-n",
        nargs="?",
        const="d",
        help="The max segment size desired after chopping.",
        required=True,
    )

    crush_parser = subparsers.add_parser(
        "crush",
        help="Replaces consecutive instances of `N` with a single `N`.",
    )

    degree_parser = subparsers.add_parser(
        "degree", help="Generates a table summarizing each segment's degree."
    )

    depth_parser = subparsers.add_parser(
        "depth", help="Generates a table summarizing each segment's depth."
    )

    flatten_parser = subparsers.add_parser(
        "flatten",
        help="Converts the graph into FASTA + BED representation.",
    )

    flip_parser = subparsers.add_parser(
        "flip",
        help="Flips any paths that step more backward than forward.",
    )

    inject_parser = subparsers.add_parser(
        "inject", help="Adds new paths, as specified, to the graph."
    )
    inject_parser.add_argument(
        "-bed",
        nargs="?",
        help="A BED file describing the paths you wish to insert.",
        required=True,
    )

    matrix_parser = subparsers.add_parser(
        "matrix", help="Represents the graph as a matrix."
    )

    mkjson_parser = subparsers.add_parser(
        "mkjson", help="Produces a JSON representation of the graph."
    )
    mkjson_parser.add_argument(
        "-n",
        nargs="?",
        const="d",
        help="The max number of nodes.",
        required=False,
    )
    mkjson_parser.add_argument(
        "-e",
        nargs="?",
        const="d",
        help="The max number of steps per node.",
        required=False,
    )
    mkjson_parser.add_argument(
        "-p",
        nargs="?",
        const="d",
        help="The max number of paths.",
        required=False,
    )

    overlap_parser = subparsers.add_parser(
        "overlap",
        help="Queries the graph about which paths overlap with which other paths.",
    )
    overlap_parser.add_argument(
        "-paths",
        nargs="?",
        help="A BED file describing the paths you wish to query.",
        required=True,
    )

    paths_parser = subparsers.add_parser("paths", help="Lists the paths in the graph.")

    validate_parser = subparsers.add_parser(
        "validate",
        help="Checks whether the links of the graph support its paths.",
    )

    # Add the graph argument to all subparsers.
    # Doing it this way means that the graph argument is sought _after_ the
    # command name.
    for subparser in subparsers.choices.values():
        subparser.add_argument(
            "graph", nargs="?", help="Input GFA file", metavar="GRAPH"
        )

    args = parser.parse_args()

    return parser, args


def parse_bedfile(filename):
    """Parse BED files that describe which paths to insert."""
    bedfile = open(filename, "r")
    return [mygfa.Bed.parse(line) for line in (mygfa.nonblanks(bedfile))]


def parse_paths(filename):
    """Parse path names from a file."""
    return list(mygfa.nonblanks(open(filename, "r")))


def dispatch(args):
    """Parse the graph from filename,
    parse any additional files if needed,
    then dispatch to the appropriate slow-odgi command.
    If the command makes a new graph, emit it to stdout."""
    name_to_func = {
        "chop": lambda g: chop.chop(g, int(args.n)),
        "crush": crush.crush,
        "degree": degree.degree,
        "depth": depth.depth,
        "flatten": lambda g: flatten.flatten(g, f"{args.graph[:-4]}.og"),
        "flip": flip.flip,
        "inject": lambda g: inject.inject(g, parse_bedfile(args.bed)),
        "matrix": matrix.matrix,
<<<<<<< HEAD
        "mkjson": lambda x: mkjson.depth_json(x, args.n, args.e, args.p),
        # "mkjson": mkjson.simple_json,
        "overlap": lambda x: overlap.overlap(x, parse_paths(args.paths)),
=======
        "overlap": lambda g: overlap.overlap(g, parse_paths(args.paths)),
>>>>>>> c573605e
        "paths": paths.paths,
        "validate": validate.validate,
    }
    makes_new_graph = ["chop", "crush", "flip", "inject"]
    no_links = ["chop", "inject"]
    graph = mygfa.Graph.parse(open(args.graph, "r"))
    ans = name_to_func[args.command](graph)
    # print(f"I sent you off to {args.command} with args {args}")
    if args.command in makes_new_graph:
        ans.emit(sys.stdout, args.command not in no_links)


def main():
    parser, args = parse_args()
    if "graph" not in args or not args.graph:
        parser.print_help()
        exit(-1)
    dispatch(args)


if __name__ == "__main__":
    main()<|MERGE_RESOLUTION|>--- conflicted
+++ resolved
@@ -155,13 +155,11 @@
         "flip": flip.flip,
         "inject": lambda g: inject.inject(g, parse_bedfile(args.bed)),
         "matrix": matrix.matrix,
-<<<<<<< HEAD
-        "mkjson": lambda x: mkjson.depth_json(x, args.n, args.e, args.p),
+        "mkjson": lambda g: mkjson.depth_json(g, args.n, args.e, args.p),
         # "mkjson": mkjson.simple_json,
-        "overlap": lambda x: overlap.overlap(x, parse_paths(args.paths)),
-=======
+        # Toggle the two lines on/off to see mkjson emit a simple JSON
+        # versus the `node depth`-specific JSON.
         "overlap": lambda g: overlap.overlap(g, parse_paths(args.paths)),
->>>>>>> c573605e
         "paths": paths.paths,
         "validate": validate.validate,
     }
