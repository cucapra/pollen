import sys
import mygfa
import chop
from typing import List


def parse_bedfile(bedfile):
    """Parse entries of the form described in `inject_setup`."""
    p2i = [mygfa.Bed.parse(line) for line in (mygfa.nonblanks(bedfile))]
    return p2i


def track_path(graph, bed):
    """Given a BED entry, make a list of the Segments traversed _in full_."""
    walk = 0
    segs_walked = []
    for handle in graph.paths[bed.name].segments:
        length = len(graph.segments[handle.name].seq)
        if walk < bed.lo:
            # Skipping over segments that are not of interest.
            walk = walk + length
            continue
        if walk + length <= bed.hi:
            walk = walk + length
            segs_walked.append(handle)
        else:
            return segs_walked
    return segs_walked  # Given a legal BED, I should never reach this point.


def where_chop(graph, pathname, index):
    """Given a path and an index, find which segment should be chopped.
    We may not need to chop: the index could already be at a seam b/w segments.
    In such case, return None.
    """
    walk = 0
    for handle in graph.paths[pathname].segments:
        if walk == index:
            return None
        length = len(graph.segments[handle.name].seq)
        if walk + length > index:
            return handle.name, index - walk
        walk = walk + length


def chop_if_needed(graph, pathname, index):
<<<<<<< HEAD
    """Modify this graph such that the given index will fall on a segment-seam.
    This involves:
      1. renumbering segments
      2. redoing paths
    But at least we know we'll only ever need to renumber a max of one segment.
    """
    targetpos = where_chop(graph, pathname, index)
    if not targetpos:
        return graph  # We were already on a seam.
    targetname, pos = targetpos
=======
  """Modify this graph such that the given index will fall on a segment-seam.
  This involves:
    1. renumbering segments
    2. redoing paths
  But at least we know we'll only ever need to renumber a max of one segment.
  """
  targetpos = where_chop(graph, pathname, index)
  if not targetpos:
    return graph # We were already on a seam.
  target, pos = targetpos
>>>>>>> d5fd3098

    segments = {}
    legend = {}  # With plans to reuse `chop_paths`.

<<<<<<< HEAD
    for seg in graph.segments.values():
        segnumber = int(seg.name)
        if segnumber < int(targetname):  # Keep these verbatim.
            segments[seg.name] = seg
            legend[seg.name] = (segnumber, segnumber + 1)
        elif targetname == seg.name:  # Perform one chop.
            succname = str(segnumber + 1)
            segments[seg.name] = mygfa.Segment(targetname, seg.seq[:pos])
            segments[succname] = mygfa.Segment(succname, seg.seq[pos:])
            legend[seg.name] = (int(targetname), int(succname) + 1)
        else:  # Keep the segment as it was, but increment its name.
            succname = str(segnumber + 1)
            segments[succname] = mygfa.Segment(succname, seg.seq)
            legend[seg.name] = (int(succname), int(succname) + 1)
=======
  for seg in graph.segments.values():
    segnumber = int(seg.name)
    succname = str(segnumber + 1)
    if (segnumber < int(target)): # Keep these verbatim.
      segments[seg.name] = seg
      legend[seg.name] = (segnumber, segnumber + 1)
    elif (seg.name == target): # Perform one chop.
      segments[seg.name] = mygfa.Segment(targetname, seg.seq[:pos])
      segments[succname] = mygfa.Segment(succname, seg.seq[pos:])
      legend[seg.name] = (segnumber, segnumber + 2)
    else: # Keep the segment as it was, but increment its name.
      segments[succname] = mygfa.Segment(succname, seg.seq)
      legend[seg.name] = (segnumber + 1, segnumber + 2) 
>>>>>>> d5fd3098

    paths = chop.chop_paths(graph, legend)
    return mygfa.Graph(graph.headers, segments, graph.links, paths)


def inject_paths(graph, p2i):
    """Given a graph and the list of paths to inject, inject those paths."""
    newpaths = {}
    for p in p2i:
        if p.name in graph.paths.keys():  # odgi is silent if name was invalid
            graph = chop_if_needed(chop_if_needed(graph, p.name, p.lo), p.name, p.hi)
            new_segs = track_path(graph, p)
            newpaths[p.new] = mygfa.Path(p.new, new_segs, None)
    paths = graph.paths | newpaths
    return mygfa.Graph(graph.headers, graph.segments, graph.links, paths)


if __name__ == "__main__":
    if len(sys.argv) > 1 and sys.argv[1].endswith(".bed"):
        paths_to_inject = parse_bedfile(open(sys.argv[1], "r"))
        graph = mygfa.Graph.parse(sys.stdin)
        graph_inj = inject_paths(graph, paths_to_inject)
        graph_inj.emit(sys.stdout, False)
    else:
        print("Please provide a .bed file as a command line argument.")<|MERGE_RESOLUTION|>--- conflicted
+++ resolved
@@ -44,7 +44,6 @@
 
 
 def chop_if_needed(graph, pathname, index):
-<<<<<<< HEAD
     """Modify this graph such that the given index will fall on a segment-seam.
     This involves:
       1. renumbering segments
@@ -54,53 +53,24 @@
     targetpos = where_chop(graph, pathname, index)
     if not targetpos:
         return graph  # We were already on a seam.
-    targetname, pos = targetpos
-=======
-  """Modify this graph such that the given index will fall on a segment-seam.
-  This involves:
-    1. renumbering segments
-    2. redoing paths
-  But at least we know we'll only ever need to renumber a max of one segment.
-  """
-  targetpos = where_chop(graph, pathname, index)
-  if not targetpos:
-    return graph # We were already on a seam.
-  target, pos = targetpos
->>>>>>> d5fd3098
+    target, pos = targetpos
 
     segments = {}
     legend = {}  # With plans to reuse `chop_paths`.
 
-<<<<<<< HEAD
     for seg in graph.segments.values():
         segnumber = int(seg.name)
-        if segnumber < int(targetname):  # Keep these verbatim.
+        succname = str(segnumber + 1)
+        if segnumber < int(target):  # Keep these verbatim.
             segments[seg.name] = seg
             legend[seg.name] = (segnumber, segnumber + 1)
-        elif targetname == seg.name:  # Perform one chop.
-            succname = str(segnumber + 1)
+        elif seg.name == target:  # Perform one chop.
             segments[seg.name] = mygfa.Segment(targetname, seg.seq[:pos])
             segments[succname] = mygfa.Segment(succname, seg.seq[pos:])
-            legend[seg.name] = (int(targetname), int(succname) + 1)
+            legend[seg.name] = (segnumber, segnumber + 2)
         else:  # Keep the segment as it was, but increment its name.
-            succname = str(segnumber + 1)
             segments[succname] = mygfa.Segment(succname, seg.seq)
-            legend[seg.name] = (int(succname), int(succname) + 1)
-=======
-  for seg in graph.segments.values():
-    segnumber = int(seg.name)
-    succname = str(segnumber + 1)
-    if (segnumber < int(target)): # Keep these verbatim.
-      segments[seg.name] = seg
-      legend[seg.name] = (segnumber, segnumber + 1)
-    elif (seg.name == target): # Perform one chop.
-      segments[seg.name] = mygfa.Segment(targetname, seg.seq[:pos])
-      segments[succname] = mygfa.Segment(succname, seg.seq[pos:])
-      legend[seg.name] = (segnumber, segnumber + 2)
-    else: # Keep the segment as it was, but increment its name.
-      segments[succname] = mygfa.Segment(succname, seg.seq)
-      legend[seg.name] = (segnumber + 1, segnumber + 2) 
->>>>>>> d5fd3098
+            legend[seg.name] = (segnumber + 1, segnumber + 2)
 
     paths = chop.chop_paths(graph, legend)
     return mygfa.Graph(graph.headers, segments, graph.links, paths)
