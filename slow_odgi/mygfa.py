import sys
from dataclasses import dataclass
from typing import List, Tuple, Optional, Dict, TextIO, Iterator
from enum import Enum
import re


def parse_orient(s) -> bool:
    """Parse an orientation string as a bool.

    In our convention, "True" is forward and "False" is reverse.
    """
    assert s in ('+', '-')
    return s == '+'


@dataclass
class Segment:
    """A GFA segment is nucleotide sequence."""
    name: str
    seq: str

    @classmethod
    def parse(cls, fields: List[str]) -> "Segment":
        _, name, seq = fields[:3]
        return Segment(name, seq)

    def __str__(self):
        return '\t'.join([
            "S",
            self.name,
            self.seq,
        ])


class AlignOp(Enum):
    """An operator in an Alignment."""
    MATCH = 'M'
    GAP = 'N'
    DELETION = 'D'
    INSERTION = 'I'


@dataclass
class Alignment:
    """CIGAR representation of a sequence alignment."""
    ops: List[Tuple[int, AlignOp]]

    @classmethod
    def parse(cls, s: str) -> "Alignment":
        """Parse a CIGAR string, which looks like 3M7N4M."""
        ops = [
            (int(amount_str), AlignOp(op_str))
            for amount_str, op_str in re.findall(r'(\d+)([^\d])', s)
        ]
        return Alignment(ops)

    def __str__(self):
        return ''.join(
            f'{amount}{op.value}' for (amount, op) in self.ops
        )


@dataclass
class Link:
    """A GFA link is an edge connecting two sequences."""
    from_: str  # The name of a segment.
    from_orient: bool
    to: str  # Also a segment name.
    to_orient: bool
    overlap: Alignment

    @classmethod
    def parse(cls, fields: List[str]) -> "Link":
        _, from_, from_orient, to, to_orient, overlap = fields[:6]
        return Link(
            from_,
            parse_orient(from_orient),
            to,
            parse_orient(to_orient),
            Alignment.parse(overlap),
        )

    def cmp(link):
        return (link.from_, link.to, link.from_orient, link.to_orient)

    def __str__(self):
        return '\t'.join([
            "L",
            self.from_,
            "+" if self.from_orient else "-",
            self.to,
            "+" if self.to_orient else "-",
            str(self.overlap),
        ])


@dataclass
class Path:
    """A GFA path is an ordered series of links."""
    name: str
    segments: List[Tuple[str, bool]]  # Segment names and orientations.
    overlaps: Optional[List[Alignment]]

    @classmethod
    def parse(cls, fields: List[str]) -> "Path":
        _, name, seq, overlaps = fields[:4]

        seq_lst = [(s[:-1], parse_orient(s[-1])) for s in seq.split(',')]
        overlaps_lst = None if overlaps == '*' else \
            [Alignment.parse(s) for s in overlaps.split(',')]
        if overlaps_lst:
            # I'm not sure yet why there can sometimes be one fewer
            # overlaps than sequences.
            assert len(overlaps_lst) in (len(seq_lst), len(seq_lst) - 1)

        return Path(
            name,
            seq_lst,
            overlaps_lst,
        )

    def __str__(self):
        return '\t'.join([
            "P",
            self.name,
            ",".join(f"{n}{'+' if o else '-'}" for (n, o) in self.segments),
            "*",
            # ",".join(str(a) for a in self.overlaps) if self.overlaps else "*",
        ])


def nonblanks(f: TextIO) -> Iterator[str]:
    """Generate trimmed, nonempty lines from a text file."""
    for line in f:
        line = line.strip()
        if line:
            yield line


@dataclass
class Graph:
    """An entire GFA file."""
    headers: List[str]
    segments: Dict[str, Segment]
    links: List[Link]
    paths: Dict[str, Path]

    @classmethod
    def parse(cls, infile: TextIO) -> "Graph":
        graph = Graph([], {}, [], {})

        for line in nonblanks(infile):
            fields = line.split()
            if fields[0] == 'H':
                graph.headers.append(line)  # Stash headers verbatim for now.
            elif fields[0] == 'S':
                segment = Segment.parse(fields)
                graph.segments[segment.name] = segment
            elif fields[0] == 'L':
                graph.links.append(Link.parse(fields))
            elif fields[0] == 'P':
                path = Path.parse(fields)
                graph.paths[path.name] = path
            else:
                assert False, f"unknown line marker {fields[0]}"

        return graph

<<<<<<< HEAD
    def emit(self, outfile: TextIO):
=======
    def emit(self, outfile: TextIO, showlinks = True):
>>>>>>> 3f58db07
        for header in self.headers:
            print(header, file=outfile)
        for segment in self.segments.values():
            print(str(segment), file=outfile)
        for path in self.paths.values():
            print(str(path), file=outfile)
<<<<<<< HEAD
        for link in self.links:
            print(str(link), file=outfile)
=======
        if showlinks:
            for link in sorted(self.links, key=Link.cmp):
                print(str(link), file=outfile)
>>>>>>> 3f58db07


if __name__ == "__main__":
    graph = Graph.parse(sys.stdin)
    if len(sys.argv) > 1 and sys.argv[1] == "--nl":
        graph.emit(sys.stdout, False)
    else:
        graph.emit(sys.stdout)<|MERGE_RESOLUTION|>--- conflicted
+++ resolved
@@ -167,27 +167,18 @@
 
         return graph
 
-<<<<<<< HEAD
-    def emit(self, outfile: TextIO):
-=======
     def emit(self, outfile: TextIO, showlinks = True):
->>>>>>> 3f58db07
         for header in self.headers:
             print(header, file=outfile)
         for segment in self.segments.values():
             print(str(segment), file=outfile)
         for path in self.paths.values():
             print(str(path), file=outfile)
-<<<<<<< HEAD
-        for link in self.links:
-            print(str(link), file=outfile)
-=======
         if showlinks:
             for link in sorted(self.links, key=Link.cmp):
                 print(str(link), file=outfile)
->>>>>>> 3f58db07
 
-
+                
 if __name__ == "__main__":
     graph = Graph.parse(sys.stdin)
     if len(sys.argv) > 1 and sys.argv[1] == "--nl":
