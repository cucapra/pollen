--- conflicted
+++ resolved
@@ -223,18 +223,12 @@
         for path in self.paths.values():
             print(str(path), file=outfile)
         if showlinks:
-<<<<<<< HEAD
-            for link in sorted(self.links, key=Link.cmp):
+            for link in sorted(self.links):
                 print(str(link), file=outfile)
-
                 
 if __name__ == "__main__":
     graph = Graph.parse(sys.stdin)
     if len(sys.argv) > 1 and sys.argv[1] == "--nl":
         graph.emit(sys.stdout, False)
     else:
-        graph.emit(sys.stdout)
-=======
-            for link in sorted(self.links):
-                print(str(link), file=outfile)
->>>>>>> a8f65542
+        graph.emit(sys.stdout)