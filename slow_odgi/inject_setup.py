import sys
import mygfa
import random
import preprocess


<<<<<<< HEAD
def print_bed(graph):
  """Creates a reasonable query for `inject`.
  Each entry of the output is a Bed where:
    `name` is the name of an existing path.
    `lo`/`hi` are the start/end points that we should walk over; lo <= hi.
    `new` is the name of the path we wish to create.
  """
  # random.seed(4)
  for path in graph.paths.values():
    length = len(preprocess.pathseq(graph)[path.name])
    for i in range(random.randint(0,5)):
      r1 = random.randint(0, length)
      r2 = random.randint(0, length)
      lo = str(min(r1, r2))
      hi = str(max(r1, r2))
      bed = mygfa.Bed(path.name, lo, hi, f"{path.name}_{i}")
      print(bed)


if __name__ == "__main__":
    graph = mygfa.Graph.parse(sys.stdin)
    print_bed(graph)
=======
def print_bed(graph, outfile):
    random.seed(4)
    for path in graph.paths.values():
        length = len(preprocess.pathseq(graph)[path.name])
        for i in range(random.randint(0, 5)):
            r1 = random.randint(0, length)
            r2 = random.randint(0, length)
            lo = str(min(r1, r2))
            hi = str(max(r1, r2))
            print(
                "\t".join([path.name, lo, hi, path.name + "_" + str(i)]), file=outfile
            )


if __name__ == "__main__":
    if len(sys.argv) > 1:
        graph = mygfa.Graph.parse(open("../test/" + sys.argv[1], "r"))
        print_bed(graph, open("../test/" + sys.argv[1][:-4] + ".bed", "w"))
>>>>>>> b38e0d2d
<|MERGE_RESOLUTION|>--- conflicted
+++ resolved
@@ -4,7 +4,6 @@
 import preprocess
 
 
-<<<<<<< HEAD
 def print_bed(graph):
   """Creates a reasonable query for `inject`.
   Each entry of the output is a Bed where:
@@ -26,24 +25,4 @@
 
 if __name__ == "__main__":
     graph = mygfa.Graph.parse(sys.stdin)
-    print_bed(graph)
-=======
-def print_bed(graph, outfile):
-    random.seed(4)
-    for path in graph.paths.values():
-        length = len(preprocess.pathseq(graph)[path.name])
-        for i in range(random.randint(0, 5)):
-            r1 = random.randint(0, length)
-            r2 = random.randint(0, length)
-            lo = str(min(r1, r2))
-            hi = str(max(r1, r2))
-            print(
-                "\t".join([path.name, lo, hi, path.name + "_" + str(i)]), file=outfile
-            )
-
-
-if __name__ == "__main__":
-    if len(sys.argv) > 1:
-        graph = mygfa.Graph.parse(open("../test/" + sys.argv[1], "r"))
-        print_bed(graph, open("../test/" + sys.argv[1][:-4] + ".bed", "w"))
->>>>>>> b38e0d2d
+    print_bed(graph)