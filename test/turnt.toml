[envs.chop_oracle]
binary = true
command = "odgi chop -i {filename} -c 3 -o - | odgi view -g -i - | python3 ../slow_odgi/mygfa.py --nl"

[envs.chop_test]
binary = true
command = "python3 ../slow_odgi/chop.py < {filename}"

[envs.crush_oracle]
binary = true
command = "odgi crush -i {filename} -o - | odgi view -g -i - | python3 ../slow_odgi/mygfa.py"

[envs.crush_test]
binary = true
command = "python3 ../slow_odgi/crush_n.py < {filename}"

[envs.degree_oracle]
binary = true
command = "odgi degree -d --input={filename}"

[envs.degree_test]
binary = true
command = "python3 ../slow_odgi/node_degree.py < {filename}"

[envs.depth_oracle]
binary = true
command = "odgi depth -d --input={filename}"

[envs.depth_test]
binary = true
command = "python3 ../slow_odgi/node_depth.py < {filename}"

[envs.emit_oracle]
binary = true
command = "odgi view -g -i {filename} | python3 ../slow_odgi/mygfa.py"

[envs.emit_test]
binary = true
command = "python3 ../slow_odgi/mygfa.py < {filename}"

[envs.flip_oracle]
binary = true
command = "odgi flip -i {filename} -o - | odgi view -g -i - | python3 ../slow_odgi/mygfa.py"

[envs.flip_test]
binary = true
command = "python3 ../slow_odgi/flip.py < {filename}"

<<<<<<< HEAD
[envs.matrix_oracle]
binary = true
command = "odgi matrix -i {filename} | sort"

[envs.matrix_test]
binary = true
command = "python3 ../slow_odgi/matrix.py < {filename} | sort"

[envs.validate_setup]
binary = true
command = "python3 ../slow_odgi/perturb.py < {filename} > temp.{filename}"

[envs.validate_oracle]
binary = true
command = "odgi validate -i temp.{filename} 2>temp.txt; cat temp.txt"

[envs.validate_test]
binary = true
command = "python3 ../slow_odgi/validate.py < temp.{filename}"
=======
[envs.overlap_setup]
binary = true
command = "python3 ../slow_odgi/list_paths.py < {filename}"
output.paths = "-"

[envs.overlap_oracle]
binary = true
command = "odgi overlap -i {filename} -R {base}.paths"

[envs.overlap_test]
binary = true
command = "python3 ../slow_odgi/overlap.py {base}.paths < {filename}"
>>>>>>> 5d58f742

[envs.flatten_oracle]
binary = true
command = "odgi flatten -i {filename} -f temp.fasta -b temp.bed; cat temp.fasta; cat temp.bed"

[envs.flatten_test]
binary = true
command = "python3 ../slow_odgi/flatten.py {filename}"

[envs.inject_setup]
binary = true
command = "python3 ../slow_odgi/inject_setup.py {filename}"<|MERGE_RESOLUTION|>--- conflicted
+++ resolved
@@ -38,6 +38,14 @@
 binary = true
 command = "python3 ../slow_odgi/mygfa.py < {filename}"
 
+[envs.flatten_oracle]
+binary = true
+command = "odgi flatten -i {filename} -f temp.fasta -b temp.bed; cat temp.fasta; cat temp.bed"
+
+[envs.flatten_test]
+binary = true
+command = "python3 ../slow_odgi/flatten.py {filename}"
+
 [envs.flip_oracle]
 binary = true
 command = "odgi flip -i {filename} -o - | odgi view -g -i - | python3 ../slow_odgi/mygfa.py"
@@ -46,7 +54,10 @@
 binary = true
 command = "python3 ../slow_odgi/flip.py < {filename}"
 
-<<<<<<< HEAD
+[envs.inject_setup]
+binary = true
+command = "python3 ../slow_odgi/inject_setup.py {filename}"
+
 [envs.matrix_oracle]
 binary = true
 command = "odgi matrix -i {filename} | sort"
@@ -54,6 +65,19 @@
 [envs.matrix_test]
 binary = true
 command = "python3 ../slow_odgi/matrix.py < {filename} | sort"
+
+[envs.overlap_setup]
+binary = true
+command = "python3 ../slow_odgi/list_paths.py < {filename}"
+output.paths = "-"
+
+[envs.overlap_oracle]
+binary = true
+command = "odgi overlap -i {filename} -R {base}.paths"
+
+[envs.overlap_test]
+binary = true
+command = "python3 ../slow_odgi/overlap.py {base}.paths < {filename}"
 
 [envs.validate_setup]
 binary = true
@@ -66,29 +90,4 @@
 [envs.validate_test]
 binary = true
 command = "python3 ../slow_odgi/validate.py < temp.{filename}"
-=======
-[envs.overlap_setup]
-binary = true
-command = "python3 ../slow_odgi/list_paths.py < {filename}"
-output.paths = "-"
 
-[envs.overlap_oracle]
-binary = true
-command = "odgi overlap -i {filename} -R {base}.paths"
-
-[envs.overlap_test]
-binary = true
-command = "python3 ../slow_odgi/overlap.py {base}.paths < {filename}"
->>>>>>> 5d58f742
-
-[envs.flatten_oracle]
-binary = true
-command = "odgi flatten -i {filename} -f temp.fasta -b temp.bed; cat temp.fasta; cat temp.bed"
-
-[envs.flatten_test]
-binary = true
-command = "python3 ../slow_odgi/flatten.py {filename}"
-
-[envs.inject_setup]
-binary = true
-command = "python3 ../slow_odgi/inject_setup.py {filename}"