--- conflicted
+++ resolved
@@ -58,8 +58,6 @@
 binary = true
 command = "python3 ../slow_odgi/inject_setup.py {filename}"
 
-<<<<<<< HEAD
-=======
 [envs.matrix_oracle]
 binary = true
 command = "odgi matrix -i {filename} | sort"
@@ -68,7 +66,6 @@
 binary = true
 command = "python3 ../slow_odgi/matrix.py < {filename} | sort"
 
->>>>>>> fce54a3b
 [envs.overlap_setup]
 binary = true
 command = "python3 ../slow_odgi/paths.py < {filename}"
@@ -82,7 +79,6 @@
 binary = true
 command = "python3 ../slow_odgi/overlap.py {base}.paths < {filename}"
 
-<<<<<<< HEAD
 [envs.paths_oracle]
 binary = true
 command = "odgi paths -i {filename} -L"
@@ -90,7 +86,7 @@
 [envs.paths_test]
 binary = true
 command = "python3 ../slow_odgi/paths.py < {filename}"
-=======
+
 [envs.validate_setup]
 binary = true
 command = "python3 ../slow_odgi/perturb.py < {filename}"
@@ -102,5 +98,4 @@
 
 [envs.validate_test]
 binary = true
-command = "python3 ../slow_odgi/validate.py < {filename}"
->>>>>>> fce54a3b
+command = "python3 ../slow_odgi/validate.py < {filename}"