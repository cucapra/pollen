--- conflicted
+++ resolved
@@ -46,7 +46,6 @@
 binary = true
 command = "python3 ../slow_odgi/flip.py < {filename}"
 
-<<<<<<< HEAD
 [envs.matrix_oracle]
 binary = true
 command = "odgi matrix -i {filename} | sort"
@@ -66,7 +65,7 @@
 [envs.validate_test]
 binary = true
 command = "python3 ../slow_odgi/validate.py < temp.{filename}"
-=======
+
 [envs.flatten_oracle]
 binary = true
 command = "odgi flatten -i {filename} -f temp.fasta -b temp.bed; cat temp.fasta; cat temp.bed"
@@ -77,5 +76,4 @@
 
 [envs.inject_setup]
 binary = true
-command = "python3 ../slow_odgi/inject_setup.py {filename}"
->>>>>>> 80bee84e
+command = "python3 ../slow_odgi/inject_setup.py {filename}"