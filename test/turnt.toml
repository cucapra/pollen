--- conflicted
+++ resolved
@@ -46,7 +46,6 @@
 binary = true
 command = "python3 ../slow_odgi/flip.py < {filename}"
 
-<<<<<<< HEAD
 [envs.overlap_setup]
 binary = true
 command = "fn={filename}; pathsname=$(echo $fn | cut -f 1 -d '.').paths; python3 ../slow_odgi/list_paths.py < {filename} > $pathsname"
@@ -58,7 +57,7 @@
 [envs.overlap_test]
 binary = true
 command = "fn={filename}; pathsname=$(echo $fn | cut -f 1 -d '.').paths; python3 ../slow_odgi/overlap.py $pathsname < {filename}"
-=======
+
 [envs.flatten_oracle]
 binary = true
 command = "odgi flatten -i {filename} -f temp.fasta -b temp.bed; cat temp.fasta; cat temp.bed"
@@ -69,5 +68,4 @@
 
 [envs.inject_setup]
 binary = true
-command = "python3 ../slow_odgi/inject_setup.py {filename}"
->>>>>>> c69e911f
+command = "python3 ../slow_odgi/inject_setup.py {filename}"