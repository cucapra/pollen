--- conflicted
+++ resolved
@@ -1,100 +1,60 @@
 [envs.chop_oracle]
 binary = true
-<<<<<<< HEAD
-command = "odgi chop -i {filename} -c 3 -o - > /dev/null"
-=======
 command = "odgi chop -i {filename} -c 3 -o - | odgi view -g -i - | python -m slow_odgi.norm --nl"
->>>>>>> 9eeb67dd
 output.chop = "-"
 
 [envs.chop_test]
 binary = true
-<<<<<<< HEAD
-command = "python3 ../slow_odgi/chop.py < {filename} 3 > /dev/null"
-=======
 command = "slow_odgi chop {filename} -n 3"
->>>>>>> 9eeb67dd
 output.chop = "-"
 
 [envs.crush_oracle]
 binary = true
-<<<<<<< HEAD
-command = "odgi crush -i {filename} -o - > /dev/null"
-=======
 command = "odgi crush -i {filename} -o - | odgi view -g -i - | python -m slow_odgi.norm"
->>>>>>> 9eeb67dd
 output.crush = "-"
 
 [envs.crush_test]
 binary = true
-<<<<<<< HEAD
-command = "python3 ../slow_odgi/crush.py < {filename} > /dev/null"
-=======
 command = "slow_odgi crush {filename}"
->>>>>>> 9eeb67dd
 output.crush = "-"
 
 [envs.degree_oracle]
 binary = true
-command = "odgi degree -d --input={filename} > /dev/null"
+command = "odgi degree -d --input={filename}"
 output.degree = "-"
 
 [envs.degree_test]
 binary = true
-<<<<<<< HEAD
-command = "python3 ../slow_odgi/degree.py < {filename} > /dev/null"
-=======
 command = "slow_odgi degree {filename}"
->>>>>>> 9eeb67dd
 output.degree = "-"
 
 [envs.depth_oracle]
 binary = true
-command = "odgi depth -d --input={filename} > /dev/null"
+command = "odgi depth -d --input={filename}"
 output.depth = "-"
 
 [envs.depth_test]
 binary = true
-<<<<<<< HEAD
-command = "python3 ../slow_odgi/depth.py < {filename} > /dev/null"
-=======
 command = "slow_odgi depth {filename}"
->>>>>>> 9eeb67dd
 output.depth = "-"
 
 [envs.flatten_oracle]
 binary = true
-command = "odgi flatten -i {filename} -f /dev/null -b /dev/null"
+command = "odgi flatten -i {filename} -f temp.fasta -b temp.bed; cat temp.fasta; cat temp.bed"
 output.flatten = "-"
 
 [envs.flatten_test]
 binary = true
-<<<<<<< HEAD
-command = "python3 ../slow_odgi/flatten.py {filename} > /dev/null"
-=======
 command = "slow_odgi flatten {filename}"
->>>>>>> 9eeb67dd
 output.flatten = "-"
 
 [envs.flip_oracle]
 binary = true
-<<<<<<< HEAD
-command = "odgi flip -i {filename} -o - > /dev/null"
-=======
 command = "odgi flip -i {filename} -o - | odgi view -g -i - | python -m slow_odgi.norm"
->>>>>>> 9eeb67dd
 output.flip = "-"
 
 [envs.flip_test]
 binary = true
-<<<<<<< HEAD
-command = "python3 ../slow_odgi/flip.py < {filename} > /dev/null"
-output.flip = "-"
-
-[envs.inject_oracle]
-binary = true
-command = "odgi inject -i {filename} -b setup/{base}.bed -o - > /dev/null"
-=======
 command = "slow_odgi flip {filename}"
 output.flip = "-"
 
@@ -106,49 +66,30 @@
 [envs.inject_oracle]
 binary = true
 command = "odgi inject -i {filename} -b {base}.bed -o - | odgi view -g -i - | python -m slow_odgi.norm --nl"
->>>>>>> 9eeb67dd
 output.inj = "-"
 
 [envs.inject_test]
 binary = true
-<<<<<<< HEAD
-command = "python3 ../slow_odgi/inject.py < {filename} setup/{base}.bed > /dev/null"
-=======
 command = "slow_odgi inject -bed {base}.bed {filename}"
->>>>>>> 9eeb67dd
 output.inj = "-"
 
 [envs.matrix_oracle]
 binary = true
-command = "odgi matrix -i {filename} | sort > /dev/null"
+command = "odgi matrix -i {filename} | sort"
 output.matrix = "-"
 
 [envs.matrix_test]
 binary = true
-<<<<<<< HEAD
-command = "python3 ../slow_odgi/matrix.py < {filename} | sort > /dev/null"
-=======
 command = "slow_odgi matrix {filename} | sort"
->>>>>>> 9eeb67dd
 output.matrix = "-"
 
 [envs.mkjson_oracle]
 binary = true
-<<<<<<< HEAD
-command = "odgi view -g -i {filename} > /dev/null"
-output.normalize = "-"
-=======
 command = "exine depth -d {filename} -a {filename}"
 output.json = "-"
->>>>>>> 9eeb67dd
 
 [envs.mkjson_test]
 binary = true
-<<<<<<< HEAD
-command = "python3 ../slow_odgi/normalize.py < {filename} > /dev/null"
-output.normalize = "-"
-
-=======
 command = "slow_odgi mkjson {filename}"
 output.json = "-"
 
@@ -167,33 +108,23 @@
 command = "slow_odgi paths {filename}"
 output.overlappaths = "-"
 
->>>>>>> 9eeb67dd
 [envs.overlap_oracle]
 binary = true
-command = "odgi overlap -i {filename} -R setup/{base}.overlappaths > /dev/null"
+command = "odgi overlap -i {filename} -R {base}.overlappaths"
 output.overlap = "-"
 
 [envs.overlap_test]
 binary = true
-<<<<<<< HEAD
-command = "python3 ../slow_odgi/overlap.py setup/{base}.overlappaths < {filename} > /dev/null"
-=======
 command = "slow_odgi overlap -paths {base}.overlappaths {filename}"
->>>>>>> 9eeb67dd
 output.overlap = "-"
 
 [envs.paths_oracle]
 binary = true
-command = "odgi paths -i {filename} -L > /dev/null"
+command = "odgi paths -i {filename} -L"
 output.paths = "-"
 
 [envs.paths_test]
 binary = true
-<<<<<<< HEAD
-command = "python3 ../slow_odgi/paths.py < {filename} > /dev/null"
-output.paths = "-"
-
-=======
 command = "slow_odgi paths {filename}"
 output.paths = "-"
 
@@ -202,17 +133,13 @@
 command = "python -m slow_odgi.validate_setup < {filename}"
 output.temp = "-"
 
->>>>>>> 9eeb67dd
 [envs.validate_oracle]
 binary = true
-command = "odgi validate -i {filename} 2>&1 > /dev/null"
+command = "odgi build -g {filename} -o - | odgi validate -i - 2>&1"
+return_code = 1
 output.validate = "-"
 
 [envs.validate_test]
 binary = true
-<<<<<<< HEAD
-command = "python3 ../slow_odgi/validate.py < {filename} > /dev/null"
-=======
 command = "slow_odgi validate {filename}"
->>>>>>> 9eeb67dd
 output.validate = "-"