[envs.chop_oracle]
binary = true
command = "odgi chop -i {filename} -c 3 --out=temp.og; odgi view -g -i temp.og | python3 ../slow_odgi/mygfa.py --nl"

[envs.chop_test]
binary = true
command = "python3 ../slow_odgi/chop.py < {filename}"

[envs.crush_oracle]
binary = true
command = "odgi crush -i {filename} --out=temp.og; odgi view -g -i temp.og | python3 ../slow_odgi/mygfa.py"

[envs.crush_test]
binary = true
command = "python3 ../slow_odgi/crush_n.py < {filename}"

[envs.degree_oracle]
binary = true
command = "odgi degree -d --input={filename}"

[envs.degree_test]
binary = true
command = "python3 ../slow_odgi/node_degree.py < {filename}"

[envs.depth_oracle]
binary = true
command = "odgi depth -d --input={filename}"

[envs.depth_test]
binary = true
command = "python3 ../slow_odgi/node_depth.py < {filename}"

[envs.emit_oracle]
binary = true
command = "odgi view -g -i {filename} | python3 ../slow_odgi/mygfa.py"

[envs.emit_test]
binary = true
command = "python3 ../slow_odgi/mygfa.py < {filename}"

[envs.flip_oracle]
binary = true
<<<<<<< HEAD
command = "odgi flip -i {filename} --out=temp.og; odgi view -g -i temp.og  | python3 ../slow_odgi/mygfa.py"
=======
command = "odgi flip -i {filename} --out=temp.og; odgi view -g -i temp.og | python3 ../slow_odgi/mygfa.py"
>>>>>>> 38cc2c8a

[envs.flip_test]
binary = true
command = "python3 ../slow_odgi/flip.py < {filename}"

[envs.matrix_oracle]
binary = true
command = "odgi matrix -i {filename} | sort"

[envs.matrix_test]
binary = true
command = "python3 ../slow_odgi/matrix.py < {filename} | sort"

[envs.validate_setup]
binary = true
command = "python3 ../slow_odgi/perturb.py < {filename} > temp.{filename}"

[envs.validate_oracle]
binary = true
command = "odgi validate -i temp.{filename} 2>temp.txt; cat temp.txt"

[envs.validate_test]
binary = true
command = "python3 ../slow_odgi/validate.py < temp.{filename}"<|MERGE_RESOLUTION|>--- conflicted
+++ resolved
@@ -40,11 +40,7 @@
 
 [envs.flip_oracle]
 binary = true
-<<<<<<< HEAD
-command = "odgi flip -i {filename} --out=temp.og; odgi view -g -i temp.og  | python3 ../slow_odgi/mygfa.py"
-=======
 command = "odgi flip -i {filename} --out=temp.og; odgi view -g -i temp.og | python3 ../slow_odgi/mygfa.py"
->>>>>>> 38cc2c8a
 
 [envs.flip_test]
 binary = true
