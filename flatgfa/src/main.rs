--- conflicted
+++ resolved
@@ -1,13 +1,8 @@
 use argh::FromArgs;
 use flatgfa::flatgfa::FlatGFA;
 use flatgfa::parse::Parser;
-<<<<<<< HEAD
-use flatgfa::{cmds, file, parse};
-use flatgfa::pool::Store; // TODO: hopefully remove at some point, this breaks a lot of principles
-=======
 use flatgfa::pool::Store;
 use flatgfa::{cmds, file, parse}; // TODO: hopefully remove at some point, this breaks a lot of principles
->>>>>>> ccf19116
 
 #[derive(FromArgs)]
 /// Convert between GFA text and FlatGFA binary formats.
@@ -45,11 +40,7 @@
     Position(cmds::Position),
     Extract(cmds::Extract),
     Depth(cmds::Depth),
-<<<<<<< HEAD
-    Chop(cmds::Chop)
-=======
     Chop(cmds::Chop),
->>>>>>> ccf19116
 }
 
 fn main() -> Result<(), &'static str> {
@@ -117,13 +108,10 @@
         }
         Some(Command::Chop(sub_args)) => {
             let store = cmds::chop(&gfa, sub_args)?;
-<<<<<<< HEAD
-=======
             // TODO: Ideally, find a way to encapsulate the logic of chop in `cmd.rs`, instead of
             // defining here which values from out input `gfa` are needed by our final `flat` gfa.
             // Here we are reference values in two different Stores to create this Flatgfa, and 
             // have not yet found a good rust-safe way to do this
->>>>>>> ccf19116
             let flat = flatgfa::FlatGFA {
                 header: gfa.header,
                 seq_data: gfa.seq_data,
