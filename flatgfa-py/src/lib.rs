--- conflicted
+++ resolved
@@ -1,9 +1,5 @@
-<<<<<<< HEAD
 use flatgfa::namemap::NameMap;
 use flatgfa::ops::gaf::{ChunkEvent, GAFParser};
-=======
-use flatgfa::ops::gaf::ChunkEvent;
->>>>>>> b10e4fd3
 use flatgfa::pool::Id;
 use flatgfa::{self, file, memfile, print, FlatGFA, Handle, HeapGFAStore};
 use memmap::Mmap;
@@ -135,7 +131,6 @@
         mmap.flush()?;
         Ok(())
     }
-<<<<<<< HEAD
     fn all_reads(&self, gaf: &str) -> PyGAFParser {
         let gfa = self.0.view();
         let name_map = flatgfa::namemap::NameMap::build(&gfa);
@@ -145,7 +140,6 @@
             store: self.0.clone(),
             name_map,
             pos: 0,
-=======
 
     #[getter]
     fn size(&self) -> usize {
@@ -171,28 +165,6 @@
         }
     }
 
-    fn all_reads(&self, gaf: &str) -> Vec<Vec<PyChunkEvent>> {
-        let gfa = self.0.view();
-
-        let name_map = flatgfa::namemap::NameMap::build(&gfa);
-
-        let gaf_buf = flatgfa::memfile::map_file(gaf);
-        let parser = flatgfa::ops::gaf::GAFParser::new(&gaf_buf);
-
-        let r: Vec<Vec<PyChunkEvent>> = parser
-            .into_iter()
-            .map(|x| {
-                flatgfa::ops::gaf::PathChunker::new(&gfa, &name_map, x)
-                    .map(|c| PyChunkEvent {
-                        chunk_event: c.into(),
-                        gfa: self.0.clone(),
-                    })
-                    .collect()
-            })
-            .collect();
-
-        r
-    }
 }
 
 #[pyclass(frozen)]
@@ -233,7 +205,6 @@
             flatgfa::ops::gaf::ChunkRange::Partial(start, end) => seq.slice(start..end).to_string(),
             flatgfa::ops::gaf::ChunkRange::All => seq.to_string(),
             flatgfa::ops::gaf::ChunkRange::None => "".to_string(),
->>>>>>> b10e4fd3
         }
     }
 }
